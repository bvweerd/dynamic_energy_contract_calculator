--- conflicted
+++ resolved
@@ -140,7 +140,6 @@
         )
         if self.source_type == SOURCE_TYPE_GAS:
             markup_consumption = self.price_settings.get(
-<<<<<<< HEAD
                 "per_unit_supplier_gas_markup", 0.0
             )
             markup_production = 0.0
@@ -155,20 +154,7 @@
             tax = self.price_settings.get(
                 "per_unit_government_electricity_tax", 0.0
             )
-=======
-                "per_kwh_supplier_gas_markup", 0.0
-            )
-            markup_production = 0.0
-            tax = self.price_settings.get("per_kwh_government_gas_tax", 0.0)
-        else:
-            markup_consumption = self.price_settings.get(
-                "per_kwh_supplier_electricity_markup", 0.0
-            )
-            markup_production = self.price_settings.get(
-                "per_kwh_supplier_electricity_production_markup", 0.0
-            )
-            tax = self.price_settings.get("per_kwh_government_electricity_tax", 0.0)
->>>>>>> 14eb4aba
+
 
         vat_factor = self.price_settings.get("vat_percentage", 21.0) / 100.0 + 1.0
 
