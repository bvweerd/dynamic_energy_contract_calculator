--- conflicted
+++ resolved
@@ -255,13 +255,10 @@
 
     def _calculate_daily_cost(self) -> float:
         vat = self.price_settings.get("vat_percentage", 21.0)
-<<<<<<< HEAD
         standing = self.price_settings.get(
             "per_day_supplier_gas_standing_charge", 0.0
         )
-=======
-        standing = self.price_settings.get("per_day_supplier_gas_standing_charge", 0.0)
->>>>>>> 14eb4aba
+
         total = standing * (1 + vat / 100)
         _LOGGER.debug(
             "Daily gas cost calc: standing=%s vat=%s -> %s",
@@ -431,21 +428,15 @@
 
         if self.source_type == SOURCE_TYPE_GAS:
             markup_consumption = self.price_settings.get(
-<<<<<<< HEAD
                 "per_unit_supplier_gas_markup", 0.0
             )
             tax = self.price_settings.get("per_unit_government_gas_tax", 0.0)
-=======
-                "per_kwh_supplier_gas_markup", 0.0
-            )
-            tax = self.price_settings.get("per_kwh_government_gas_tax", 0.0)
->>>>>>> 14eb4aba
+
             price = (base_price + markup_consumption + tax) * (
                 self.price_settings.get("vat_percentage", 21.0) / 100.0 + 1.0
             )
         else:
             markup_consumption = self.price_settings.get(
-<<<<<<< HEAD
                 "per_unit_supplier_electricity_markup", 0.0
             )
             markup_production = self.price_settings.get(
@@ -457,15 +448,6 @@
             vat_factor = (
                 self.price_settings.get("vat_percentage", 21.0) / 100.0 + 1.0
             )
-=======
-                "per_kwh_supplier_electricity_markup", 0.0
-            )
-            markup_production = self.price_settings.get(
-                "per_kwh_supplier_electricity_production_markup", 0.0
-            )
-            tax = self.price_settings.get("per_kwh_government_electricity_tax", 0.0)
-            vat_factor = self.price_settings.get("vat_percentage", 21.0) / 100.0 + 1.0
->>>>>>> 14eb4aba
 
             if self.source_type == SOURCE_TYPE_CONSUMPTION:
                 price = (base_price + markup_consumption + tax) * vat_factor
